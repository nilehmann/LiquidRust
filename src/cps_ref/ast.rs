--- conflicted
+++ resolved
@@ -106,11 +106,7 @@
 }
 
 /// A path to a value
-<<<<<<< HEAD
-#[derive(Debug, Clone)]
-=======
 #[derive(Eq, PartialEq, Hash, Clone)]
->>>>>>> a3e082ca
 pub struct Place {
     pub local: Local,
     pub projection: Vec<Projection>,
