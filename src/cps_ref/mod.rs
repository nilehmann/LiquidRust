--- conflicted
+++ resolved
@@ -28,22 +28,19 @@
     let ir = t.translate_body(MirSource::item(def_id.to_def_id()), body);
     
     // Once we have our IR, we can generate our constraint
-    let c = TypeCk::cgen(cx, &ir).unwrap();
-    assert!(LiquidSolver::new().unwrap().check(&c).unwrap());
+    let (c, kvars) = TypeCk::cgen(cx, &ir).unwrap();
+    assert!(LiquidSolver::new().unwrap().check(&c, &kvars).unwrap());
 }
 
 #[cfg(test)]
 mod tests {
-<<<<<<< HEAD
-    use super::{ast::FnDef, constraint::Constraint, liquid::LiquidSolver, parser::FnParser, translate::Transformer};
-=======
     use super::{
         ast::FnDef,
         constraint::{Constraint, Kvar},
         liquid::LiquidSolver,
         parser::FnParser,
+        translate::Transformer,
     };
->>>>>>> a3e082ca
     use super::{
         context::{Arena, LiquidRustCtxt},
         typeck::TypeCk,
