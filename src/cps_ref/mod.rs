pub mod ast;
pub mod constraint;
pub mod context;
pub mod liquid;
pub mod parser;
<<<<<<< HEAD
pub mod translate;
=======
pub mod subst;
>>>>>>> e427290d
pub mod typeck;
pub mod utils;

#[cfg(test)]
mod tests {
    use super::{ast::FnDef, constraint::Constraint, liquid::LiquidSolver, parser::FnParser};
    use super::{
        context::{Arena, LiquidRustCtxt},
        typeck::TypeCk,
    };
    use rustc_ast::attr::with_default_session_globals;

    struct Session<'lr> {
        cx: &'lr LiquidRustCtxt<'lr>,
    }

    impl<'lr> Session<'lr> {
        fn run(act: impl for<'a> FnOnce(Session<'a>)) {
            with_default_session_globals(|| {
                let arena = Arena::default();
                let cx = LiquidRustCtxt::new(&arena);
                act(Session { cx: &cx });
            })
        }

        fn parse(&self, string: &str) -> Option<FnDef<'lr>> {
            FnParser::new().parse(self.cx, &mut 0, string).ok()
        }

        fn check(&self, string: &str) -> Constraint {
            TypeCk::cgen(self.cx, &self.parse(string).unwrap()).unwrap()
        }
    }

    #[test]
    fn abs() {
        Session::run(|sess| {
            let c = sess.check(
                r####"
fn abs(n0: {int | true}; n: own(n0)) ret k(r: {int | V >= 0}; own(r)) =
  let b = new(1);
  b := *n <= 0;
  if *b then
    n := 0 - *n;
    jump k(n)
  else
    jump k(n)
"####,
            );
            assert!(LiquidSolver::new().unwrap().check(&c).unwrap());
        });
    }

    #[test]
    fn sum() {
        Session::run(|sess| {
            let c = sess.check(
                r####"
    fn sum(n0: {int | V >= 0}; n: own(n0)) ret k(r: {int | V >= n0}; own(r)) =
      letcont loop( n1: {int | V == n0}, i1: {int | V >= 0}, r1: {int | V >= i1}
                  ; i: own(i1), r: own(r1), n: own(n1);) =
        let t0 = new(1);
        t0 := *i <= *n;
        if *t0 then
          i := *i + 1;
          r := *r + *i;
          jump loop()
        else
          jump k(r)
      in
      let i = new(1);
      let r = new(1);
      i := 0;
      r := 0;
      jump loop()
    "####,
            );
            assert!(LiquidSolver::new().unwrap().check(&c).is_ok());
        })
    }

    #[test]
    fn count_zeros() {
        Session::run(|sess| {
            let p = sess.parse(
                r####"
    fn count_zeros(n0: {int | V >= 0}; n: own(n0)) ret k(r: {int | V >= 0}; own(r))=
      letcont b0( n1: {int | V >= 0}, i1: {int | V >= 0}, c1: {int | V >= 0}
                ; i: own(i1), c: own(c1), n: own(n1); ) =
        let t0 = new(1);
        t0 := *i < *n;
        if *t0 then
          letcont b1( n2: {int | V >= 0}, i2: {int | V >= 0}, c2: {int | V >= 0}, x0: {int | true}
                    ; i: own(i2), c: own(c2), n: own(n2)
                    ; x: own(x0)
                    ) =
            let t1 = new(1);
            t1 := *x == 0;
            if *t1 then
              c := *c + 1;
              jump b0()
            else
              jump b0()
          in
          call f(i) ret b1
        else
          jump k(c)
      in
      let i = new(1);
      let c = new(1);
      i := 0;
      c := 0;
      jump b0()
    "####,
            );
            assert!(p.is_some());
        });
    }

    #[test]
    fn alloc_pair() {
        Session::run(|sess| {
            let c = sess.check(
                r####"
    fn alloc_pair(;) ret k(r: {int | true}; own(r))=
      let p = new((1, 1));
      p.0 := 1;
      p.1 := 2;
      let r = new(1);
      r := *p.0;
      jump k(r)
    "####,
            );
            assert!(LiquidSolver::new().unwrap().check(&c).is_ok());
        });
    }

    #[test]
    fn length() {
        Session::run(|sess| {
            let c = sess.check(
                r####"
    fn length(p0: (@x: {int | true}, @y: {int | V >= @x}); p: own(p0)) ret k(r: {int | V >= 0}; own(r))=
      let t = new(1);
      t := *p.1 - *p.0;
      jump k(t)
    "####,
            );
            assert!(LiquidSolver::new().unwrap().check(&c).is_ok());
        });
    }

    #[test]
    fn pair_subtyping() {
        Session::run(|sess| {
            let c = sess.check(
                r####"
    fn foo(;) ret k(r0: (@x: {int | true}, @y: {int | V >= @x}); own(r0))=
      let p = new((1, 1));
      p.0 := 0;
      p.1 := 1;
      jump k(p)
    "####,
            );
            assert!(LiquidSolver::new().unwrap().check(&c).is_ok());
        });
    }
}<|MERGE_RESOLUTION|>--- conflicted
+++ resolved
@@ -3,11 +3,8 @@
 pub mod context;
 pub mod liquid;
 pub mod parser;
-<<<<<<< HEAD
 pub mod translate;
-=======
 pub mod subst;
->>>>>>> e427290d
 pub mod typeck;
 pub mod utils;
 
