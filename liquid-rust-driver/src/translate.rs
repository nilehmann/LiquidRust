//! Handles the translation from Rust MIR to the CPS IR.

use std::{collections::HashMap, iter::FromIterator};

use dataflow::ResultsCursor;
use liquid_rust_core::{ast::*, names::*};
use rustc_ast::Mutability;
use rustc_middle::{
    mir::{
        self,
        interpret::{ConstValue, Scalar},
        terminator::TerminatorKind,
        PlaceRef,
    },
    ty::{self, ParamEnv},
};
use rustc_mir::dataflow::{
    self,
    impls::MaybeUninitializedPlaces,
    move_paths::{LookupResult, MoveData},
    Analysis, MoveDataParamEnv,
};
use rustc_hir::def_id::DefId;
use rustc_target::abi;

// TODO: This is ugly as hell, but the MoveDataParamEnv struct fields
// are private, and we want to reuse the MIR dataflow analysis
// that the compiler provides us
struct MPDE<'tcx> {
    pub move_data: MoveData<'tcx>,
    pub param_env: ParamEnv<'tcx>,
}

fn create_mpde<'tcx>(
    move_data: MoveData<'tcx>,
    param_env: ParamEnv<'tcx>,
) -> MoveDataParamEnv<'tcx> {
    let res = MPDE {
        move_data,
        param_env,
    };

    unsafe { std::mem::transmute::<MPDE<'tcx>, MoveDataParamEnv<'tcx>>(res) }
}

// TODO: Mayhaps a Visitor pattern would be appropriate here

fn translate_statement(stmt: &mir::Statement) -> Statement<()> {
    match &stmt.kind {
        mir::StatementKind::Assign(pr) => {
            let place = translate_place(&pr.0);
            let rval = translate_rvalue(&pr.1);

            Statement {
                kind: StatementKind::Assign(place, rval),
                source_info: (),
            }
        }
        mir::StatementKind::StorageDead(..)
        | mir::StatementKind::StorageLive(..)
        | mir::StatementKind::Nop => Statement {
            kind: StatementKind::Nop,
            source_info: (),
        },
        _ => todo!(),
    }
}

/// Translates an `mir::Place` to a CPS IR Place.
fn translate_place(from: &mir::Place) -> Place {
    let base = Local::new(from.local.as_usize());
    let mut projs = vec![];

    for proj in from.projection {
        match proj {
            mir::ProjectionElem::Field(f, _ty) => projs.push(Proj::Field(f.as_usize())),
            mir::ProjectionElem::Deref => projs.push(Proj::Deref),
            _ => todo!(),
        };
    }

    Place { base, projs }
}

fn translate_op(from: &mir::Operand) -> Operand {
    match from {
        mir::Operand::Copy(p) => Operand::Copy(translate_place(p)),
        mir::Operand::Move(p) => Operand::Move(translate_place(p)),
        mir::Operand::Constant(bc) => translate_const(bc),
    }
}

// Adapted from
// https://github.com/rust-lang/rust/blob/master/compiler/rustc_middle/src/ty/print/pretty.rs
fn translate_const(from: &mir::Constant) -> Operand {
    match from.literal.val {
        ty::ConstKind::Value(ConstValue::Scalar(s)) => {
            match (s, from.literal.ty.kind()) {
                // Unit
                (Scalar::Int(s), _) if s.size() == abi::Size::ZERO => {
                    Operand::Constant(Constant::Unit)
                }
                // Bool
                (Scalar::Int(s), ty::Bool) if s == ty::ScalarInt::FALSE => {
                    Operand::Constant(Constant::Bool(false))
                }
                (Scalar::Int(s), ty::Bool) if s == ty::ScalarInt::TRUE => {
                    Operand::Constant(Constant::Bool(true))
                }
                // TODO: Floats, when support is added
                // Int
                (Scalar::Int(s), ty::Uint(_ui)) => {
                    Operand::Constant(Constant::Int(s.to_bits(s.size()).unwrap()))
                }
                // TODO: Signed ints, when support is added
                // TODO: Chars, when support is added
                _ => todo!("{:?}", from),
            }
        }
        _ => todo!(),
    }
}

fn translate_rvalue(from: &mir::Rvalue) -> Rvalue {
    match from {
        mir::Rvalue::Use(op) => Rvalue::Use(translate_op(op)),
        mir::Rvalue::BinaryOp(bin_op, op1, op2) => Rvalue::BinaryOp(
            translate_bin_op(*bin_op),
            translate_op(op1),
            translate_op(op2),
        ),
        mir::Rvalue::CheckedBinaryOp(bin_op, op1, op2) => Rvalue::CheckedBinaryOp(
            translate_bin_op(*bin_op),
            translate_op(op1),
            translate_op(op2),
        ),
        mir::Rvalue::Ref(_, bk, place) => {
            let bk = match bk {
                mir::BorrowKind::Mut { .. } => BorrowKind::Mut,
                mir::BorrowKind::Shared => BorrowKind::Shared,
                _ => todo!(),
            };
            Rvalue::Ref(bk, translate_place(place))
        }
        _ => todo!(),
    }
}

fn translate_bin_op(bin_op: mir::BinOp) -> BinOp {
    match bin_op {
        mir::BinOp::Add => BinOp::Add,
        mir::BinOp::Sub => BinOp::Sub,
        mir::BinOp::Lt => BinOp::Lt,
        mir::BinOp::Le => BinOp::Le,
        mir::BinOp::Eq => BinOp::Eq,
        mir::BinOp::Ge => BinOp::Ge,
        mir::BinOp::Gt => BinOp::Gt,
        _ => todo!(),
    }
}

fn get_base_ty(t: ty::Ty) -> BaseTy {
    match t.kind() {
        ty::TyKind::Bool => BaseTy::Bool,
        ty::TyKind::Int(_) | ty::TyKind::Uint(_) => BaseTy::Int,
        _ => todo!(),
    }
}

/// Creates a `TypeLayout` based on a Rust `TyKind`.
fn get_layout(t: ty::Ty) -> TypeLayout {
    // Get the Rust type for ints, bools, tuples (of ints, bools, tuples)
    // Do case analysis, generate TypeLayout based on that.
    // Give up if not supported type
    // match &t.kind {
    //     ty::TyKind::Bool => TypeLayout::Block(size_of::<bool>().try_into().unwrap()),
    //     ty::TyKind::Int(it) => TypeLayout::Block(
    //         it.bit_width()
    //             .map(|x| x >> 3)
    //             .unwrap_or_else(|| size_of::<isize>().try_into().unwrap()) as u32,
    //     ),
    //     ty::TyKind::Uint(it) => TypeLayout::Block(
    //         it.bit_width()
    //             .map(|x| x >> 3 as u32)
    //             .unwrap_or_else(|| size_of::<isize>().try_into().unwrap()) as u32,
    //     ),
    //     ty::TyKind::Tuple(_) => {
    //         TypeLayout::Tuple(t.tuple_fields().map(|c| get_layout(c)).collect::<Vec<_>>())
    //     }
    //     _ => todo!(),
    // }
    match t.kind() {
        ty::TyKind::Tuple(_) => {
            tuple_layout_or_block(t.tuple_fields().map(|c| get_layout(c)).collect())
        }
        _ => TypeLayout::Block(1),
    }
}

// Transformer state struct should include a mapping from locals to refinements too

pub struct Transformer<'low, 'tcx> {
    tcx: ty::TyCtxt<'tcx>,
    annots: &'low mut HashMap<DefId, FnTy>,
    body: &'low mir::Body<'tcx>,
    move_data: MoveData<'tcx>,
    maybe_uninitialized_cursor: ResultsCursor<'low, 'tcx, MaybeUninitializedPlaces<'low, 'tcx>>,
    names: NameProducer,
}

impl<'low, 'tcx> Transformer<'low, 'tcx> {
    pub fn translate(tcx: ty::TyCtxt<'tcx>, annots: &mut HashMap<DefId, FnTy>, body: &mir::Body<'tcx>) -> FnDef<()> {
        let param_env = tcx.param_env(body.source.def_id());
        let mdpe_move_data = MoveData::gather_moves(body, tcx, param_env).unwrap_or_else(|x| x.0);
        let move_data = MoveData::gather_moves(body, tcx, param_env).unwrap_or_else(|x| x.0);
        let mdpe = create_mpde(mdpe_move_data, param_env);

        let maybe_uninitialized_cursor = MaybeUninitializedPlaces::new(tcx, body, &mdpe)
            .into_engine(tcx, body)
            .iterate_to_fixpoint()
            .into_results_cursor(body);
        let mut transformer = Transformer {
            tcx,
            annots,
            body,
            maybe_uninitialized_cursor,
            move_data,
            names: NameProducer::new(body),
        };
        transformer.translate_body()
    }

    /// Generates a fresh variable with a certain prefix.
    fn fresh_local(&mut self) -> Local {
        self.names.fresh_local()
    }

    fn fresh_location(&mut self) -> Location {
        self.names.fresh_location()
    }

    /// Returns a `Ty` where all the refinements should be inferred
    fn get_holy_type(&mut self, t: ty::Ty<'tcx>) -> Ty {
        match t.kind() {
            ty::TyKind::Tuple(substs) if !substs.is_empty() => Ty::Tuple(
                t.tuple_fields()
                    .enumerate()
                    .map(|(i, f)| (Field::new(i), self.get_holy_type(f)))
                    .collect(),
            ),
            ty::TyKind::Tuple(_) => Ty::unit(),
            _ => Ty::Refine(get_base_ty(t), Refine::Infer),
        }
    }

    /// Translates an MIR function body to a CPS IR `FnDef`.
    pub fn translate_body(&mut self) -> FnDef<()> {
        // We then generate a jump instruction to jump to the continuation
        // corresponding to the first/root basic block, bb0.
        let mut nb = FnBody::Jump {
            target: ContId::new(0),
            args: Vec::new(),
        };

        // Translate every basic block into a continuation definition and define them all
        // to be mutually recursive.
        nb = FnBody::LetCont(
            self.body
                .basic_blocks()
                .indices()
                .map(|bb| self.translate_basic_block(bb))
                .collect(),
            box nb,
        );

        // We finish by taking care of the let bindings - let binding all of the
        // locals in our MIR function body.
        // We do this because a FnBody::Sequence takes a statement and the rest
        // of the function body; we do this at the end so that we have a "rest of`
        // the function body"
        for (ix, decl) in self.body.local_decls.iter_enumerated().rev() {
            if (1..=self.body.arg_count).contains(&ix.index()) {
                // Skip over argument locals, they're printed in the signature.
                continue;
            }

            let sym = Local::new(ix.as_usize());
            let s = Statement {
                kind: StatementKind::Let(sym, get_layout(decl.ty)),
                source_info: (),
            };
            nb = FnBody::Seq(s, Box::new(nb));
        }

        // For our function type, if we have a provided function type annotation,
        // we use that. Otherwise, we fall back to generating holy types etc.
        if let Some(ty) = self.annots.remove(&self.body.source.def_id()) {
            let mut params = vec![];
            
            for lix in self.body.args_iter() {
                let arg = Local(lix.index());

                params.push(arg);
            }

            // TODO: Different out_heap than input heap?
            FnDef {
                // name: Symbol::intern(self.tcx.def_path_str(source.def_id()).as_str()),
                ty,
                params,
                ret: self.retk(),
                body: nb,
            }
        } else {
            let mut inputs = vec![];
            let mut params = vec![];
            let mut in_heap = vec![];

<<<<<<< HEAD
            for lix in self.body.args_iter() {
                let decl = &self.body.local_decls[lix];
=======
            let arg = Local::new(lix.index());
            let loc = self.fresh_location();
            let ty = self.get_holy_type(decl.ty);
>>>>>>> 53a590b8

                let arg = Local(lix.index());
                let loc = self.fresh_location();
                let ty = self.get_holy_type(decl.ty);

<<<<<<< HEAD
                params.push(arg);
                inputs.push(loc);
                in_heap.push((loc, ty));
            }
=======
        // Our return type is local _0; we want to get a holy type here as
        // our return type
        let mut out_heap = vec![];
        let output = self.fresh_location();
        let out_ty = self.get_holy_type(self.body.return_ty());
        out_heap.push((output, out_ty));

        let fn_ty = FnTy {
            regions: vec![],
            in_heap: Heap::from_iter(in_heap),
            inputs,
            out_heap: Heap::from_iter(out_heap),
            output,
        };
>>>>>>> 53a590b8

            // Our return type is local _0; we want to get a holy type here as
            // our return type
            let mut out_heap = vec![];
            let output = self.fresh_location();
            let out_ty = self.get_holy_type(self.body.return_ty());
            out_heap.push((output, out_ty));

            let fn_ty = FnTy {
                in_heap: Heap::from_iter(in_heap),
                inputs,
                out_heap: Heap::from_iter(out_heap),
                output,
            };

            // TODO: Different out_heap than input heap?
            FnDef {
                // name: Symbol::intern(self.tcx.def_path_str(source.def_id()).as_str()),
                ty: fn_ty,
                params,
                ret: self.retk(),
                body: nb,
            }
        }

    }

    fn translate_basic_block(&mut self, bb: mir::BasicBlock) -> ContDef<()> {
        let bbd = &self.body.basic_blocks()[bb];

        // We generate a statement for the terminator first, then we go through the statements
        // in reverse, building onto the FnBody this way.
        let mut bbod = self.translate_terminator(&bbd.terminator());

        for stmt in bbd.statements.iter().rev() {
            bbod = FnBody::Seq(translate_statement(stmt), box bbod);
        }

        // We update our body here

        // For our continuations, we use all of the locals
        // as our env arguments, keeping the parameters empty.
        // These env arguments point to locations on the heap, one for each
        // env arg. If we know the local to be initialized for sure upon
        // entering this basic block, we give the location a refinement type,
        // where the BasicType corresponds to the type of the local,
        // and the refinement is a hole (we use RefineHole)
        // Otherwise, the heap argument is given an Uninit type, since all types
        // are subtypes of the Uninit type of the same size.

        self.maybe_uninitialized_cursor.seek_to_block_start(bb);

        let mut locals = vec![];
        let mut heap = vec![];

        for (mir_local, decl) in self.body.local_decls.iter_enumerated() {
            let ty = self
                .type_lower_ctxt(mir_local, &mut heap)
                .lower(decl.ty, &mut vec![]);
            let local = Local::new(mir_local.index());
            let l = self.fresh_location();

            locals.push((local, l));
            heap.push((l, ty));
        }

        let cont_ty = ContTy {
            heap: Heap::from_iter(heap),
            locals,
            inputs: vec![],
        };

        ContDef {
            name: ContId::new(bb.as_usize()),
            ty: cont_ty,
            params: vec![],
            body: box bbod,
        }
    }

    #[allow(clippy::clippy::too_many_lines)]
    fn translate_terminator(&mut self, terminator: &mir::Terminator<'tcx>) -> FnBody<()> {
        match &terminator.kind {
            TerminatorKind::Goto { target } => FnBody::Jump {
                target: ContId::new(target.index()),
                args: Vec::new(),
            },
            // TODO: Actually do the asserting
            TerminatorKind::Assert { target, .. } => FnBody::Jump {
                target: ContId::new(target.index()),
                args: Vec::new(),
            },
            TerminatorKind::SwitchInt {
                discr,
                targets,
                switch_ty,
            } => {
                // We have to test our operand against each provided target value.
                // This will turn into nested conditionals: if {} else { if ... }

                // We first start with the else branch, since that's at the leaf of our
                // if-else-if-else chain, and build backwards from there.
                let mut ite = FnBody::Jump {
                    target: ContId::new(targets.otherwise().index()),
                    args: vec![],
                };

                // Then for each value remaining, we create a new FnBody::Ite, jumping to
                // the specified target.
                // We need to collect it because SwitchTargetsIter doesn't implment
                // DoubleEndedIterator
                let targets: Vec<_> = targets.iter().collect();
                for (val, target) in targets.into_iter().rev() {
                    // We first have to translate our discriminator into an AST Operand.
                    let op = translate_op(discr);

                    let then = FnBody::Jump {
                        target: ContId::new(target.index()),
                        args: vec![],
                    };

                    // We can only have places for guards, so we have
                    // to create a place first.
                    let temp = self.fresh_local();
                    // Bools are guaranteed to be one byte, so assuming a one byte
                    // TypeLayout should be ok!
                    let bind = Statement {
                        kind: StatementKind::Let(temp, TypeLayout::Block(1)),
                        source_info: (),
                    };

                    let temp = Place::from(temp);

                    // If the discr type is a bool, we compare to a bool constant.
                    // otherwise, compare with an int constant.
                    let asgn = {
                        let kind = StatementKind::Assign(
                            temp.clone(),
                            if !switch_ty.is_bool() {
                                Rvalue::BinaryOp(
                                    BinOp::Eq,
                                    op,
                                    Operand::Constant(Constant::Int(val)),
                                )
                            } else if val == 0 {
                                Rvalue::UnaryOp(UnOp::Not, op)
                            } else {
                                Rvalue::Use(op)
                            },
                        );
                        Statement {
                            kind,
                            source_info: (),
                        }
                    };

                    ite = FnBody::Seq(
                        bind,
                        Box::new(FnBody::Seq(
                            asgn,
                            Box::new(FnBody::Ite {
                                discr: temp,
                                then: box then,
                                else_: box ite,
                            }),
                        )),
                    );
                }

                // Finally, return the ite.
                ite
            }
            // For returning, we call the return continuation on _0, the let-bound local representing
            // the return value
            TerminatorKind::Return => FnBody::Jump {
                target: self.retk(),
                args: vec![Transformer::retv()],
            },
            // FIXME: we should somehow assign the return value to the continuation
            TerminatorKind::Call {
                func,
                args,
                destination,
                ..
            } => {
                // TODO: For now, we assume that all functions are constants (i.e. they're defined
                // separately outside of this function. This isn't always true, however.

                // We first get the destination basic block out of the destination; we'll
                // do the assignment to the place after we have our FnBody::Call
                // If destination is None, that means that this function doesn't converge;
                // it diverges and never returns (i.e. returns ! and infinitely loops or smth)
                // TODO: Perhaps handle the diverging case somehow?
                let ret = match destination {
                    Some((_, bb)) => ContId::new(bb.index()),
                    None => todo!(),
                };

                // For our args, our args will be a list of new temp locals that we create.
                // We'll actually create these locals after we have our FnBody::Call, so that
                // we can reference it.
                let args_temp: Vec<Local> = (0..args.len()).map(|_| self.fresh_local()).collect();

                let mut fb = match func {
                    mir::Operand::Constant(bc) => {
                        let c = &*bc;
                        let kind = c.literal.ty.kind();

                        match kind {
                            ty::TyKind::FnDef(_def_id, _) => {
                                // We get the stringified name of this def,
                                // then use it as the name of the function
                                // we're calling.

                                // FIXME: we need to decide how are we goig
                                // to reference functions in lrcore
                                // let fname = self.tcx.def_path_str(*def_id);
                                let func = Place::from(Local::new(0));

                                // Finally, return our FnBody::Call!
                                FnBody::Call {
                                    func,
                                    args: args_temp.clone(),
                                    ret,
                                }
                            }
                            _ => unreachable!(),
                        }
                    }
                    _ => todo!(),
                };

                // We now have to actually create and assign locals for our operands.
                for (&temp, arg) in args_temp.iter().zip(args) {
                    // We let-define a new variable for our function arg, then
                    // assign it to the value of the arg.

                    let tys = arg.ty(self.body, self.tcx);
                    let bind = Statement {
                        kind: StatementKind::Let(temp, get_layout(&tys)),
                        source_info: (),
                    };

                    let temp = Place::from(temp);
                    let assign = Statement {
                        kind: StatementKind::Assign(temp, Rvalue::Use(translate_op(arg))),
                        source_info: (),
                    };
                    fb = FnBody::Seq(bind, Box::new(FnBody::Seq(assign, Box::new(fb))));
                }

                fb
            }
            TerminatorKind::Abort => FnBody::Abort,
            _ => todo!(),
        }
    }

    fn type_lower_ctxt<'a>(
        &'a mut self,
        local: mir::Local,
        heap: &'a mut Vec<(Location, Ty)>,
    ) -> TyLowerCtxt<'a, 'low, 'tcx> {
        TyLowerCtxt {
            local,
            names: &mut self.names,
            heap,
            move_data: &self.move_data,
            maybe_uninitialized_cursor: &self.maybe_uninitialized_cursor,
        }
    }

    fn retk(&self) -> ContId {
        ContId::new(self.body.basic_blocks().len())
    }

    fn retv() -> Local {
        Local::new(0)
    }
}

fn tuple_layout_or_block(tup: Vec<TypeLayout>) -> TypeLayout {
    if tup.is_empty() {
        TypeLayout::Block(1)
    } else {
        TypeLayout::Tuple(tup)
    }
}

struct TyLowerCtxt<'a, 'low, 'tcx> {
    local: mir::Local,
    names: &'a mut NameProducer,
    heap: &'a mut Vec<(Location, Ty)>,
    move_data: &'a MoveData<'tcx>,
    maybe_uninitialized_cursor: &'a ResultsCursor<'low, 'tcx, MaybeUninitializedPlaces<'low, 'tcx>>,
}

impl<'a, 'low, 'tcx> TyLowerCtxt<'a, 'low, 'tcx> {
    fn lower(&mut self, ty: ty::Ty<'tcx>, projection: &mut Vec<mir::PlaceElem<'tcx>>) -> Ty {
        if self.is_maybe_unitialized(projection) {
            return self.lower_uninitialized(ty);
        }

        match ty.kind() {
            ty::TyKind::Tuple(subst) if !subst.is_empty() => {
                let tup = ty
                    .tuple_fields()
                    .enumerate()
                    .map(|(i, ty)| {
                        projection.push(mir::PlaceElem::Field(mir::Field::from_usize(i), ty));
                        let r = (Field::new(i), self.lower(ty, projection));
                        projection.pop();
                        r
                    })
                    .collect();
                Ty::Tuple(tup)
            }
            ty::TyKind::Tuple(_) => Ty::unit(),
            ty::TyKind::Bool => Ty::Refine(BaseTy::Bool, Refine::Infer),
            ty::TyKind::Int(_) | ty::TyKind::Uint(_) => Ty::Refine(BaseTy::Int, Refine::Infer),
            ty::TyKind::Ref(_, ty, mutability) => {
                // Rust won't allow having an initialized reference to uninitialized memory, so we
                // assume everything is initialized from now on.
                let ty = self.lower_initialized(ty);
                let l = self.names.fresh_location();
                self.heap.push((l, ty));
                match mutability {
                    Mutability::Mut => Ty::Ref(BorrowKind::Mut, Region::Infer, l),
                    Mutability::Not => Ty::Ref(BorrowKind::Shared, Region::Infer, l),
                }
            }
            _ => todo!(),
        }
    }

    fn lower_initialized(&mut self, ty: ty::Ty<'tcx>) -> Ty {
        match ty.kind() {
            ty::TyKind::Tuple(subst) if !subst.is_empty() => Ty::Tuple(
                ty.tuple_fields()
                    .enumerate()
                    .map(|(i, ty)| (Field::new(i), self.lower_initialized(ty)))
                    .collect(),
            ),
            ty::TyKind::Tuple(_) => Ty::unit(),
            ty::TyKind::Bool => Ty::Refine(BaseTy::Bool, Refine::Infer),
            ty::TyKind::Int(_) | ty::TyKind::Uint(_) => Ty::Refine(BaseTy::Int, Refine::Infer),
            ty::TyKind::Ref(_, ty, mutability) => {
                let ty = self.lower_initialized(ty);
                let l = self.names.fresh_location();
                self.heap.push((l, ty));
                match mutability {
                    Mutability::Mut => Ty::Ref(BorrowKind::Mut, Region::Infer, l),
                    Mutability::Not => Ty::Ref(BorrowKind::Shared, Region::Infer, l),
                }
            }
            _ => todo!(),
        }
    }

    fn lower_uninitialized(&mut self, ty: ty::Ty<'tcx>) -> Ty {
        match ty.kind() {
            ty::TyKind::Tuple(subst) if !subst.is_empty() => {
                let tup = ty
                    .tuple_fields()
                    .enumerate()
                    .map(|(i, ty)| (Field::new(i), self.lower_uninitialized(ty)))
                    .collect();
                Ty::Tuple(tup)
            }
            ty::TyKind::Tuple(_)
            | ty::TyKind::Bool
            | ty::TyKind::Int(_)
            | ty::TyKind::Uint(_)
            | ty::TyKind::Ref(..) => Ty::Uninit(1),
            _ => todo!(),
        }
    }

    fn is_maybe_unitialized(&self, projection: &[mir::PlaceElem<'tcx>]) -> bool {
        let place = PlaceRef {
            local: self.local,
            projection,
        };
        match self.move_data.rev_lookup.find(place) {
            LookupResult::Exact(move_path_index) => self
                .maybe_uninitialized_cursor
                .get()
                .contains(move_path_index),
            LookupResult::Parent(_) => bug!(),
        }
    }
}

struct NameProducer {
    next_location: usize,
    next_local: usize,
}

impl NameProducer {
    fn new(body: &mir::Body) -> Self {
        Self {
            next_location: 0,
            next_local: body.local_decls.len(),
        }
    }

    fn fresh_local(&mut self) -> Local {
        self.next_local += 1;
        Local::new(self.next_local - 1)
    }

    fn fresh_location(&mut self) -> Location {
        self.next_location += 1;
        Location::new(self.next_location - 1)
    }
}<|MERGE_RESOLUTION|>--- conflicted
+++ resolved
@@ -316,40 +316,17 @@
             let mut params = vec![];
             let mut in_heap = vec![];
 
-<<<<<<< HEAD
             for lix in self.body.args_iter() {
                 let decl = &self.body.local_decls[lix];
-=======
-            let arg = Local::new(lix.index());
-            let loc = self.fresh_location();
-            let ty = self.get_holy_type(decl.ty);
->>>>>>> 53a590b8
 
                 let arg = Local(lix.index());
                 let loc = self.fresh_location();
                 let ty = self.get_holy_type(decl.ty);
 
-<<<<<<< HEAD
                 params.push(arg);
                 inputs.push(loc);
                 in_heap.push((loc, ty));
             }
-=======
-        // Our return type is local _0; we want to get a holy type here as
-        // our return type
-        let mut out_heap = vec![];
-        let output = self.fresh_location();
-        let out_ty = self.get_holy_type(self.body.return_ty());
-        out_heap.push((output, out_ty));
-
-        let fn_ty = FnTy {
-            regions: vec![],
-            in_heap: Heap::from_iter(in_heap),
-            inputs,
-            out_heap: Heap::from_iter(out_heap),
-            output,
-        };
->>>>>>> 53a590b8
 
             // Our return type is local _0; we want to get a holy type here as
             // our return type
